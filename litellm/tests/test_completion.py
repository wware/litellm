--- conflicted
+++ resolved
@@ -11,12 +11,8 @@
 
 sys.path.insert(
     0, os.path.abspath("../..")
-<<<<<<< HEAD
-)  # Adds the parent directory to the system-path
-=======
 )  # Adds the parent directory to the systempath
 
->>>>>>> f584021f
 
 import os
 from unittest.mock import AsyncMock, MagicMock, patch
