from enum import Enum
import json, types, time  # noqa: E401
from contextlib import asynccontextmanager, contextmanager
from typing import AsyncGenerator, Callable, Dict, Generator, Optional, Any, Union, List

import httpx
import requests
import litellm
from litellm.utils import Logging, ModelResponse, Usage, get_secret
from litellm.llms.custom_httpx.http_handler import AsyncHTTPHandler

from .base import BaseLLM
from .prompt_templates import factory as ptf


class WatsonXAIError(Exception):
    def __init__(self, status_code, message, url: Optional[str] = None):
        self.status_code = status_code
        self.message = message
        url = url or "https://https://us-south.ml.cloud.ibm.com"
        self.request = httpx.Request(method="POST", url=url)
        self.response = httpx.Response(status_code=status_code, request=self.request)
        super().__init__(
            self.message
        )  # Call the base class constructor with the parameters it needs


class IBMWatsonXAIConfig:
    """
    Reference: https://cloud.ibm.com/apidocs/watsonx-ai#text-generation
    (See ibm_watsonx_ai.metanames.GenTextParamsMetaNames for a list of all available params)

    Supported params for all available watsonx.ai foundational models.

    - `decoding_method` (str): One of "greedy" or "sample"

    - `temperature` (float): Sets the model temperature for sampling - not available when decoding_method='greedy'.

    - `max_new_tokens` (integer): Maximum length of the generated tokens.

    - `min_new_tokens` (integer): Maximum length of input tokens. Any more than this will be truncated.

    - `length_penalty` (dict): A dictionary with keys "decay_factor" and "start_index".

    - `stop_sequences` (string[]): list of strings to use as stop sequences.

    - `top_k` (integer): top k for sampling - not available when decoding_method='greedy'.

    - `top_p` (integer): top p for sampling - not available when decoding_method='greedy'.

    - `repetition_penalty` (float): token repetition penalty during text generation.

    - `truncate_input_tokens` (integer): Truncate input tokens to this length.

    - `include_stop_sequences` (bool): If True, the stop sequence will be included at the end of the generated text in the case of a match.

    - `return_options` (dict): A dictionary of options to return. Options include "input_text", "generated_tokens", "input_tokens", "token_ranks". Values are boolean.

    - `random_seed` (integer): Random seed for text generation.

    - `moderations` (dict): Dictionary of properties that control the moderations, for usages such as Hate and profanity (HAP) and PII filtering.

    - `stream` (bool): If True, the model will return a stream of responses.
    """

    decoding_method: Optional[str] = "sample"
    temperature: Optional[float] = None
    max_new_tokens: Optional[int] = None  # litellm.max_tokens
    min_new_tokens: Optional[int] = None
    length_penalty: Optional[dict] = None  # e.g {"decay_factor": 2.5, "start_index": 5}
    stop_sequences: Optional[List[str]] = None  # e.g ["}", ")", "."]
    top_k: Optional[int] = None
    top_p: Optional[float] = None
    repetition_penalty: Optional[float] = None
    truncate_input_tokens: Optional[int] = None
    include_stop_sequences: Optional[bool] = False
    return_options: Optional[Dict[str, bool]] = None
    random_seed: Optional[int] = None  # e.g 42
    moderations: Optional[dict] = None
    stream: Optional[bool] = False

    def __init__(
        self,
        decoding_method: Optional[str] = None,
        temperature: Optional[float] = None,
        max_new_tokens: Optional[int] = None,
        min_new_tokens: Optional[int] = None,
        length_penalty: Optional[dict] = None,
        stop_sequences: Optional[List[str]] = None,
        top_k: Optional[int] = None,
        top_p: Optional[float] = None,
        repetition_penalty: Optional[float] = None,
        truncate_input_tokens: Optional[int] = None,
        include_stop_sequences: Optional[bool] = None,
        return_options: Optional[dict] = None,
        random_seed: Optional[int] = None,
        moderations: Optional[dict] = None,
        stream: Optional[bool] = None,
        **kwargs,
    ) -> None:
        locals_ = locals()
        for key, value in locals_.items():
            if key != "self" and value is not None:
                setattr(self.__class__, key, value)

    @classmethod
    def get_config(cls):
        return {
            k: v
            for k, v in cls.__dict__.items()
            if not k.startswith("__")
            and not isinstance(
                v,
                (
                    types.FunctionType,
                    types.BuiltinFunctionType,
                    classmethod,
                    staticmethod,
                ),
            )
            and v is not None
        }

    def get_supported_openai_params(self):
        return [
            "temperature",  # equivalent to temperature
            "max_tokens",  # equivalent to max_new_tokens
            "top_p",  # equivalent to top_p
            "frequency_penalty",  # equivalent to repetition_penalty
            "stop",  # equivalent to stop_sequences
            "seed",  # equivalent to random_seed
            "stream",  # equivalent to stream
        ]

    def get_mapped_special_auth_params(self) -> dict:
        """
        Common auth params across bedrock/vertex_ai/azure/watsonx
        """
        return {
            "project": "watsonx_project",
            "region_name": "watsonx_region_name",
            "token": "watsonx_token",
        }

    def map_special_auth_params(self, non_default_params: dict, optional_params: dict):
        mapped_params = self.get_mapped_special_auth_params()

        for param, value in non_default_params.items():
            if param in mapped_params:
                optional_params[mapped_params[param]] = value
        return optional_params


def convert_messages_to_prompt(model, messages, provider, custom_prompt_dict):
    # handle anthropic prompts and amazon titan prompts
    if model in custom_prompt_dict:
        # check if the model has a registered custom prompt
        model_prompt_dict = custom_prompt_dict[model]
        prompt = ptf.custom_prompt(
            messages=messages,
            role_dict=model_prompt_dict.get(
                "role_dict", model_prompt_dict.get("roles")
            ),
            initial_prompt_value=model_prompt_dict.get("initial_prompt_value", ""),
            final_prompt_value=model_prompt_dict.get("final_prompt_value", ""),
            bos_token=model_prompt_dict.get("bos_token", ""),
            eos_token=model_prompt_dict.get("eos_token", ""),
        )
        return prompt
    elif provider == "ibm":
        prompt = ptf.prompt_factory(
            model=model, messages=messages, custom_llm_provider="watsonx"
        )
    elif provider == "ibm-mistralai":
        prompt = ptf.mistral_instruct_pt(messages=messages)
    else:
        prompt = ptf.prompt_factory(
            model=model, messages=messages, custom_llm_provider="watsonx"
        )
    return prompt


class WatsonXAIEndpoint(str, Enum):
    TEXT_GENERATION = "/ml/v1/text/generation"
    TEXT_GENERATION_STREAM = "/ml/v1/text/generation_stream"
    DEPLOYMENT_TEXT_GENERATION = "/ml/v1/deployments/{deployment_id}/text/generation"
    DEPLOYMENT_TEXT_GENERATION_STREAM = (
        "/ml/v1/deployments/{deployment_id}/text/generation_stream"
    )
    EMBEDDINGS = "/ml/v1/text/embeddings"
    PROMPTS = "/ml/v1/prompts"


class IBMWatsonXAI(BaseLLM):
    """
    Class to interface with IBM watsonx.ai API for text generation and embeddings.

    Reference: https://cloud.ibm.com/apidocs/watsonx-ai
    """

    api_version = "2024-03-13"

    def __init__(self) -> None:
        super().__init__()

    def _prepare_text_generation_req(
        self,
        model_id: str,
        prompt: str,
        stream: bool,
        optional_params: dict,
        print_verbose: Optional[Callable] = None,
    ) -> dict:
        """
        Get the request parameters for text generation.
        """
        api_params = self._get_api_params(optional_params, print_verbose=print_verbose)
        # build auth headers
        api_token = api_params.get("token")

        headers = {
            "Authorization": f"Bearer {api_token}",
            "Content-Type": "application/json",
            "Accept": "application/json",
        }
        extra_body_params = optional_params.pop("extra_body", {})
        optional_params.update(extra_body_params)
        # init the payload to the text generation call
        payload = {
            "input": prompt,
            "moderations": optional_params.pop("moderations", {}),
            "parameters": optional_params,
        }
        request_params = dict(version=api_params["api_version"])
        # text generation endpoint deployment or model / stream or not
        if model_id.startswith("deployment/"):
            # deployment models are passed in as 'deployment/<deployment_id>'
            if api_params.get("space_id") is None:
                raise WatsonXAIError(
                    status_code=401,
                    url=api_params["url"],
                    message="Error: space_id is required for models called using the 'deployment/' endpoint. Pass in the space_id as a parameter or set it in the WX_SPACE_ID environment variable.",
                )
            deployment_id = "/".join(model_id.split("/")[1:])
            endpoint = (
                WatsonXAIEndpoint.DEPLOYMENT_TEXT_GENERATION_STREAM.value
                if stream
                else WatsonXAIEndpoint.DEPLOYMENT_TEXT_GENERATION.value
            )
            endpoint = endpoint.format(deployment_id=deployment_id)
        else:
            payload["model_id"] = model_id
            payload["project_id"] = api_params["project_id"]
            endpoint = (
                WatsonXAIEndpoint.TEXT_GENERATION_STREAM
                if stream
                else WatsonXAIEndpoint.TEXT_GENERATION
            )
        url = api_params["url"].rstrip("/") + endpoint
        return dict(
            method="POST", url=url, headers=headers, json=payload, params=request_params
        )

    def _get_api_params(
        self, params: dict, print_verbose: Optional[Callable] = None
    ) -> dict:
        """
        Find watsonx.ai credentials in the params or environment variables and return the headers for authentication.
        """
        # Load auth variables from params
        url = params.pop("url", params.pop("api_base", params.pop("base_url", None)))
        api_key = params.pop("apikey", None)
        token = params.pop("token", None)
        project_id = params.pop(
            "project_id", params.pop("watsonx_project", None)
        )  # watsonx.ai project_id - allow 'watsonx_project' to be consistent with how vertex project implementation works -> reduce provider-specific params
        space_id = params.pop("space_id", None)  # watsonx.ai deployment space_id
        region_name = params.pop("region_name", params.pop("region", None))
        if region_name is None:
            region_name = params.pop(
                "watsonx_region_name", params.pop("watsonx_region", None)
            )  # consistent with how vertex ai + aws regions are accepted
        wx_credentials = params.pop(
            "wx_credentials",
            params.pop(
                "watsonx_credentials", None
            ),  # follow {provider}_credentials, same as vertex ai
        )
        api_version = params.pop("api_version", IBMWatsonXAI.api_version)
        # Load auth variables from environment variables
        if url is None:
            url = (
                get_secret("WATSONX_API_BASE")  # consistent with 'AZURE_API_BASE'
                or get_secret("WATSONX_URL")
                or get_secret("WX_URL")
                or get_secret("WML_URL")
            )
        if api_key is None:
            api_key = (
                get_secret("WATSONX_APIKEY")
                or get_secret("WATSONX_API_KEY")
                or get_secret("WX_API_KEY")
            )
        if token is None:
            token = get_secret("WATSONX_TOKEN") or get_secret("WX_TOKEN")
        if project_id is None:
            project_id = (
                get_secret("WATSONX_PROJECT_ID")
                or get_secret("WX_PROJECT_ID")
                or get_secret("PROJECT_ID")
            )
        if region_name is None:
            region_name = (
                get_secret("WATSONX_REGION")
                or get_secret("WX_REGION")
                or get_secret("REGION")
            )
        if space_id is None:
            space_id = (
                get_secret("WATSONX_DEPLOYMENT_SPACE_ID")
                or get_secret("WATSONX_SPACE_ID")
                or get_secret("WX_SPACE_ID")
                or get_secret("SPACE_ID")
            )

        # credentials parsing
        if wx_credentials is not None:
            url = wx_credentials.get("url", url)
            api_key = wx_credentials.get(
                "apikey", wx_credentials.get("api_key", api_key)
            )
            token = wx_credentials.get(
                "token",
                wx_credentials.get(
                    "watsonx_token", token
                ),  # follow format of {provider}_token, same as azure - e.g. 'azure_ad_token=..'
            )

        # verify that all required credentials are present
        if url is None:
            raise WatsonXAIError(
                status_code=401,
                message="Error: Watsonx URL not set. Set WX_URL in environment variables or pass in as a parameter.",
            )
        if token is None and api_key is not None:
            # generate the auth token
            if print_verbose is not None:
                print_verbose("Generating IAM token for Watsonx.ai")
            token = self.generate_iam_token(api_key)
        elif token is None and api_key is None:
            raise WatsonXAIError(
                status_code=401,
                url=url,
                message="Error: API key or token not found. Set WX_API_KEY or WX_TOKEN in environment variables or pass in as a parameter.",
            )
        if project_id is None:
            raise WatsonXAIError(
                status_code=401,
                url=url,
                message="Error: Watsonx project_id not set. Set WX_PROJECT_ID in environment variables or pass in as a parameter.",
            )

        return {
            "url": url,
            "api_key": api_key,
            "token": token,
            "project_id": project_id,
            "space_id": space_id,
            "region_name": region_name,
            "api_version": api_version,
        }

    def completion(
        self,
        model: str,
        messages: list,
        custom_prompt_dict: dict,
        model_response: ModelResponse,
        print_verbose: Callable,
        encoding,
<<<<<<< HEAD
        logging_obj: Logging,
        optional_params: Optional[dict] = None,
        acompletion: bool = None,
=======
        logging_obj,
        optional_params: dict,
>>>>>>> ec63a300
        litellm_params: Optional[dict] = None,
        logger_fn=None,
        timeout: Optional[float] = None,
    ):
        """
        Send a text generation request to the IBM Watsonx.ai API.
        Reference: https://cloud.ibm.com/apidocs/watsonx-ai#text-generation
        """
        stream = optional_params.pop("stream", False)

        # Load default configs
        config = IBMWatsonXAIConfig.get_config()
        for k, v in config.items():
            if k not in optional_params:
                optional_params[k] = v

        # Make prompt to send to model
        provider = model.split("/")[0]
        # model_name = "/".join(model.split("/")[1:])
        prompt = convert_messages_to_prompt(
            model, messages, provider, custom_prompt_dict
        )
        
        manage_response = self._make_response_manager(async_=(acompletion is True), logging_obj=logging_obj)

        def process_text_gen_response(json_resp: dict) -> ModelResponse:
            if "results" not in json_resp:
                raise WatsonXAIError(
                    status_code=500,
                    message=f"Error: Invalid response from Watsonx.ai API: {json_resp}",
                )
            generated_text = json_resp["results"][0]["generated_text"]
            prompt_tokens = json_resp["results"][0]["input_token_count"]
            completion_tokens = json_resp["results"][0]["generated_token_count"]
            model_response["choices"][0]["message"]["content"] = generated_text
            model_response["finish_reason"] = json_resp["results"][0]["stop_reason"]
            model_response["created"] = int(time.time())
            model_response["model"] = model
            setattr(
                model_response,
                "usage",
                Usage(
                    prompt_tokens=prompt_tokens,
                    completion_tokens=completion_tokens,
                    total_tokens=prompt_tokens + completion_tokens,
                ),
            )
            return model_response

        def handle_text_request(request_params: dict) -> ModelResponse:
            with manage_response(
                request_params, input=prompt, timeout=timeout,
            ) as resp:
                json_resp = resp.json()

            return process_text_gen_response(json_resp)

        async def handle_text_request_async(request_params: dict) -> ModelResponse:
            async with manage_response(
                request_params, input=prompt, timeout=timeout,
            ) as resp:
                json_resp = resp.json()
            return process_text_gen_response(json_resp)

        def handle_stream_request(
            request_params: dict,
        ) -> litellm.CustomStreamWrapper:
            # stream the response - generated chunks will be handled
            # by litellm.utils.CustomStreamWrapper.handle_watsonx_stream
            with manage_response(
                request_params, stream=True, input=prompt, timeout=timeout,
            ) as resp:
                streamwrapper = litellm.CustomStreamWrapper(
                    resp.iter_lines(),
                    model=model,
                    custom_llm_provider="watsonx",
                    logging_obj=logging_obj,
                )
            return streamwrapper

        async def handle_stream_request_async(
            request_params: dict,
        ) -> litellm.CustomStreamWrapper:
            # stream the response - generated chunks will be handled
            # by litellm.utils.CustomStreamWrapper.handle_watsonx_stream
            async with manage_response(
                request_params, stream=True, input=prompt, timeout=timeout,
            ) as resp:
                streamwrapper = litellm.CustomStreamWrapper(
                    resp.aiter_lines(),
                    model=model,
                    custom_llm_provider="watsonx",
                    logging_obj=logging_obj,
                )
            return streamwrapper

        try:
            ## Get the response from the model
            req_params = self._prepare_text_generation_req(
                model_id=model,
                prompt=prompt,
                stream=stream,
                optional_params=optional_params,
                print_verbose=print_verbose,
            )
            if stream and acompletion:
                # stream and async text generation
                return handle_stream_request_async(req_params)
            elif stream:
                # streaming text generation
                return handle_stream_request(req_params)
            elif acompletion:
                # async text generation
                return handle_text_request_async(req_params)
            else:
                # regular text generation
                return handle_text_request(req_params)
        except WatsonXAIError as e:
            raise e
        except Exception as e:
            raise WatsonXAIError(status_code=500, message=str(e))

    def embedding(
        self,
        model: str,
        input: Union[list, str],
        api_key: Optional[str] = None,
        logging_obj=None,
        model_response=None,
        optional_params=None,
        encoding=None,
        aembedding=None,
    ):
        """
        Send a text embedding request to the IBM Watsonx.ai API.
        """
        if optional_params is None:
            optional_params = {}
        # Load default configs
        config = IBMWatsonXAIConfig.get_config()
        for k, v in config.items():
            if k not in optional_params:
                optional_params[k] = v

        # Load auth variables from environment variables
        if isinstance(input, str):
            input = [input]
        if api_key is not None:
            optional_params["api_key"] = api_key
        api_params = self._get_api_params(optional_params)
        # build auth headers
        api_token = api_params.get("token")
        headers = {
            "Authorization": f"Bearer {api_token}",
            "Content-Type": "application/json",
            "Accept": "application/json",
        }
        # init the payload to the text generation call
        payload = {
            "inputs": input,
            "model_id": model,
            "project_id": api_params["project_id"],
            "parameters": optional_params,
        }
        request_params = dict(version=api_params["api_version"])
        url = api_params["url"].rstrip("/") + WatsonXAIEndpoint.EMBEDDINGS
        req_params = {
            "method": "POST",
            "url": url,
            "headers": headers,
            "json": payload,
            "params": request_params,
        }
        manage_response = self._make_response_manager(async_=(aembedding is True), logging_obj=logging_obj)
        
        def process_embedding_response(json_resp: dict) -> ModelResponse:
            results = json_resp.get("results", [])
            embedding_response = []
            for idx, result in enumerate(results):
                embedding_response.append(
                    {"object": "embedding", "index": idx, "embedding": result["embedding"]}
                )
            model_response["object"] = "list"
            model_response["data"] = embedding_response
            model_response["model"] = model
            input_tokens = json_resp.get("input_token_count", 0)
            model_response.usage = Usage(
                prompt_tokens=input_tokens, completion_tokens=0, total_tokens=input_tokens
            )
            return model_response
        
        def handle_embedding_request(request_params: dict) -> ModelResponse:
            with manage_response(
                request_params, input=input
            ) as resp:
                json_resp = resp.json()
            return process_embedding_response(json_resp)
        
        async def handle_embedding_request_async(request_params: dict) -> ModelResponse:
            async with manage_response(
                request_params, input=input
            ) as resp:
                json_resp = resp.json()
            return process_embedding_response(json_resp)
        
        try:
            if aembedding:
                return handle_embedding_request_async(req_params)
            else:
                return handle_embedding_request(req_params)
        except WatsonXAIError as e:
            raise e
        except Exception as e:
            raise WatsonXAIError(status_code=500, message=str(e))

    def generate_iam_token(self, api_key=None, **params):
        headers = {}
        headers["Content-Type"] = "application/x-www-form-urlencoded"
        if api_key is None:
            api_key = get_secret("WX_API_KEY") or get_secret("WATSONX_API_KEY")
        if api_key is None:
            raise ValueError("API key is required")
        headers["Accept"] = "application/json"
        data = {
            "grant_type": "urn:ibm:params:oauth:grant-type:apikey",
            "apikey": api_key,
        }
        response = httpx.post(
            "https://iam.cloud.ibm.com/identity/token", data=data, headers=headers
        )
        response.raise_for_status()
        json_data = response.json()
        iam_access_token = json_data["access_token"]
        self.token = iam_access_token
        return iam_access_token
    
    def _make_response_manager(
            self,
            async_: bool,
            logging_obj: Logging  
        ) -> Callable[..., Generator[Union[requests.Response, httpx.Response], None, None]]:
        """
        Returns a context manager that manages the response from the request.
        if async_ is True, returns an async context manager, otherwise returns a regular context manager.

        Usage:
        ```python
        manage_response = self._make_response_manager(async_=True, logging_obj=logging_obj)
        async with manage_response(request_params) as resp:
            ...
        # or
        manage_response = self._make_response_manager(async_=False, logging_obj=logging_obj)
        with manage_response(request_params) as resp:
            ...
        ```
        """

<<<<<<< HEAD
        def pre_call(
            request_params: dict,
            input:Optional[Any]=None,
        ):
            request_str = (
                f"response = {'await ' if async_ else ''}{request_params['method']}(\n"
                f"\turl={request_params['url']},\n"
                f"\tjson={request_params['json']},\n"
                f")"
            )
            logging_obj.pre_call(
                input=input,
                api_key=request_params["headers"].get("Authorization"),
                additional_args={
                    "complete_input_dict": request_params["json"],
                    "request_str": request_str,
                },
            )

        def post_call(resp, request_params):
=======
    @contextmanager
    def _manage_response(
        self,
        request_params: dict,
        logging_obj: Any,
        stream: bool = False,
        input: Optional[Any] = None,
        timeout: Optional[float] = None,
    ):
        request_str = (
            f"response = {request_params['method']}(\n"
            f"\turl={request_params['url']},\n"
            f"\tjson={request_params['json']},\n"
            f")"
        )
        logging_obj.pre_call(
            input=input,
            api_key=request_params["headers"].get("Authorization"),
            additional_args={
                "complete_input_dict": request_params["json"],
                "request_str": request_str,
            },
        )
        if timeout:
            request_params["timeout"] = timeout
        try:
            if stream:
                resp = requests.request(
                    **request_params,
                    stream=True,
                )
                resp.raise_for_status()
                yield resp
            else:
                resp = requests.request(**request_params)
                resp.raise_for_status()
                yield resp
        except Exception as e:
            raise WatsonXAIError(status_code=500, message=str(e))
        if not stream:
>>>>>>> ec63a300
            logging_obj.post_call(
                input=input,
                api_key=request_params["headers"].get("Authorization"),
                original_response=json.dumps(resp.json()),
                additional_args={
                    "status_code": resp.status_code,
<<<<<<< HEAD
                    "complete_input_dict": request_params.get("data", request_params.get("json")),
=======
                    "complete_input_dict": request_params["json"],
>>>>>>> ec63a300
                },
            )
        
        @contextmanager
        def _manage_response(
            request_params: dict,
            stream: bool = False,
            input: Optional[Any] = None,
            timeout: float = None,
        ) -> Generator[requests.Response, None, None]:
            """
            Returns a context manager that yields the response from the request.
            """
            pre_call(request_params, input)
            if timeout:
                request_params["timeout"] = timeout
            if stream:
                request_params["stream"] = stream
            try:
                resp = requests.request(**request_params)
                resp.raise_for_status()
                yield resp
            except Exception as e:
                raise WatsonXAIError(status_code=500, message=str(e))
            if not stream:
                post_call(resp, request_params)
            
        
        @asynccontextmanager
        async def _manage_response_async(
            request_params: dict,
            stream: bool = False,
            input: Optional[Any] = None,
            timeout: float = None,
        ) -> AsyncGenerator[httpx.Response, None]:
            pre_call(request_params, input)
            if timeout:
                request_params["timeout"] = timeout
            if stream:
                request_params["stream"] = stream
            try:
                # async with AsyncHTTPHandler(timeout=timeout) as client:
                self.async_handler = AsyncHTTPHandler(
                    timeout=httpx.Timeout(timeout=request_params.pop("timeout", 600.0), connect=5.0),
                )
                # async_handler.client.verify = False
                if "json" in request_params:
                    request_params['data'] = json.dumps(request_params.pop("json", {}))
                method = request_params.pop("method")
                if method.upper() == "POST":
                    resp = await self.async_handler.post(**request_params)
                else:
                    resp = await self.async_handler.get(**request_params)
                yield resp
                # await async_handler.close()
            except Exception as e:
                raise WatsonXAIError(status_code=500, message=str(e))
            if not stream:
                post_call(resp, request_params)

        if async_:
            return _manage_response_async
        else:
            return _manage_response<|MERGE_RESOLUTION|>--- conflicted
+++ resolved
@@ -378,14 +378,9 @@
         model_response: ModelResponse,
         print_verbose: Callable,
         encoding,
-<<<<<<< HEAD
         logging_obj: Logging,
         optional_params: Optional[dict] = None,
         acompletion: bool = None,
-=======
-        logging_obj,
-        optional_params: dict,
->>>>>>> ec63a300
         litellm_params: Optional[dict] = None,
         logger_fn=None,
         timeout: Optional[float] = None,
@@ -643,7 +638,6 @@
         ```
         """
 
-<<<<<<< HEAD
         def pre_call(
             request_params: dict,
             input:Optional[Any]=None,
@@ -664,59 +658,13 @@
             )
 
         def post_call(resp, request_params):
-=======
-    @contextmanager
-    def _manage_response(
-        self,
-        request_params: dict,
-        logging_obj: Any,
-        stream: bool = False,
-        input: Optional[Any] = None,
-        timeout: Optional[float] = None,
-    ):
-        request_str = (
-            f"response = {request_params['method']}(\n"
-            f"\turl={request_params['url']},\n"
-            f"\tjson={request_params['json']},\n"
-            f")"
-        )
-        logging_obj.pre_call(
-            input=input,
-            api_key=request_params["headers"].get("Authorization"),
-            additional_args={
-                "complete_input_dict": request_params["json"],
-                "request_str": request_str,
-            },
-        )
-        if timeout:
-            request_params["timeout"] = timeout
-        try:
-            if stream:
-                resp = requests.request(
-                    **request_params,
-                    stream=True,
-                )
-                resp.raise_for_status()
-                yield resp
-            else:
-                resp = requests.request(**request_params)
-                resp.raise_for_status()
-                yield resp
-        except Exception as e:
-            raise WatsonXAIError(status_code=500, message=str(e))
-        if not stream:
->>>>>>> ec63a300
             logging_obj.post_call(
                 input=input,
                 api_key=request_params["headers"].get("Authorization"),
                 original_response=json.dumps(resp.json()),
                 additional_args={
                     "status_code": resp.status_code,
-<<<<<<< HEAD
                     "complete_input_dict": request_params.get("data", request_params.get("json")),
-=======
-                    "complete_input_dict": request_params["json"],
->>>>>>> ec63a300
                 },
             )
         
